--- conflicted
+++ resolved
@@ -217,16 +217,12 @@
         val = data;
       }
     }
-<<<<<<< HEAD
-    else if(writtenData.length !== 0) {
-=======
     else if(writtenData.length === 0) {
       // Some code expects val to be undefined and not an empty string
       // when no data is passed to 'end' or written with 'write'.
-      val = undefined; 
-    } 
-    else if(writtenData) {
->>>>>>> 03cf1883
+      val = undefined;
+    }
+    else if(writtenData.length !== 0) {
       val = Buffer.concat(writtenData);
     }
 
@@ -301,16 +297,12 @@
       if (_.isUndefined(schema)) {
         sendData(swaggerVersion, res, val, encoding, true);
       } else {
-<<<<<<< HEAD
-        validateValue(req, schema, vPath, val, 'body', function (err) {
-=======
         // If the data is a buffer, convert it to a string so we can parse it prior to validation
         var isFile = checkIsFile(schema, req.swagger.apiDeclaration ? '1.2' : '2.0');
         if (val instanceof Buffer && !isFile) {
           val = val.toString(encoding);
         }
-        validateValue(req, schema, vPath, val, function (err) {
->>>>>>> 03cf1883
+        validateValue(req, schema, vPath, val, 'body', function (err) {
           if (err) {
             throw err;
           }
