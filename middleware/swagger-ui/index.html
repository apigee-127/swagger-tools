<!DOCTYPE html>
<html>
<head>
  <title>Swagger UI</title>
  <link href='//fonts.googleapis.com/css?family=Droid+Sans:400,700' rel='stylesheet' type='text/css'/>
  <link href='css/reset.css' media='screen' rel='stylesheet' type='text/css'/>
  <link href='css/screen.css' media='screen' rel='stylesheet' type='text/css'/>
  <link href='css/reset.css' media='print' rel='stylesheet' type='text/css'/>
  <link href='css/screen.css' media='print' rel='stylesheet' type='text/css'/>
  <script type="text/javascript" src="lib/shred.bundle.js"></script>
  <script src='lib/jquery-1.8.0.min.js' type='text/javascript'></script>
  <script src='lib/jquery.slideto.min.js' type='text/javascript'></script>
  <script src='lib/jquery.wiggle.min.js' type='text/javascript'></script>
  <script src='lib/jquery.ba-bbq.min.js' type='text/javascript'></script>
  <script src='lib/handlebars-1.0.0.js' type='text/javascript'></script>
  <script src='lib/underscore-min.js' type='text/javascript'></script>
  <script src='lib/backbone-min.js' type='text/javascript'></script>
  <script src='lib/swagger.js' type='text/javascript'></script>
  <script src='lib/swagger-client.js' type='text/javascript'></script>
  <script src='swagger-ui.js' type='text/javascript'></script>
  <script src='lib/highlight.7.3.pack.js' type='text/javascript'></script>

  <!-- enabling this will enable oauth2 implicit scope support -->
  <script src='lib/swagger-oauth.js' type='text/javascript'></script>
  <script type="text/javascript">
    $(function () {
      var initSwaggerUi = function initSwaggerUi (url,oauthOptions) {
        window.swaggerUi = new SwaggerUi({
          url: url,
          dom_id: "swagger-ui-container",
          supportedSubmitMethods: ['get', 'post', 'put', 'delete'],
          onComplete: function(swaggerApi, swaggerUi){
            log("Loaded SwaggerUI");
            if(oauthOptions && (typeof initOAuth == "function")) {
              initOAuth(oauthOptions);
            }
            $('pre code').each(function(i, e) {
              hljs.highlightBlock(e)
            });
          },
          onFailure: function(data) {
            log("Unable to Load SwaggerUI");
          },
          docExpansion: "none",
          sorter : "alpha"
        });

        function addApiKeyAuthorization() {
          var key = $('#input_apiKey')[0].value;
          log("key: " + key);
          if(key && key.trim() != "") {
            log("added key " + key);
            window.authorizations.add("api_key", new ApiKeyAuthorization("api_key", key, "query"));
          }
        }

        $('#input_apiKey').change(function() {
          addApiKeyAuthorization();
        });

        // if you have an apiKey you would like to pre-populate on the page for demonstration purposes...
        /*
        var apiKey = "myApiKeyXXXX123456789";
        $('#input_apiKey').val(apiKey);
        addApiKeyAuthorization();
        */

        window.swaggerUi.load();
      };

      $.ajax({
        type: "HEAD",
        async: true,
        url: document.location,
        error: function (xhr, status, thrown) {
          log("Unable to get the Swagger UI URL from the server: " + thrown);
        },
        success: function (message, text, response) {
          var url = response.getResponseHeader('Swagger-API-Docs-URL');

          if (!url) {
            url = window.location.search.match(/url=([^&]+)/);

            if (url && url.length > 1) {
              url = url[1];
            } else {
              url = "http://petstore.swagger.wordnik.com/v2/swagger.json";
            }
          }

<<<<<<< HEAD
          var showAPIKey = "1" === response.getResponseHeader('Swagger-Show-API-Key');
          if (!showAPIKey) {
            $('#input_apiKey').hide();
          }

          initSwaggerUi(url);
=======
          var oauthOptions = response.getResponseHeader('Swagger-OAuth-Options');
          if (oauthOptions) {
            try {
              oauthOptions = JSON.parse(oauthOptions);
            } catch(err) {
              log("Unable to parse oauth options " + err.stack);
              oauthOptions = void 0;
            }
          }

          initSwaggerUi(url,oauthOptions);
>>>>>>> f51bbd7f
        }
      });
    });
  </script>
</head>

<body class="swagger-section">
<div id='header'>
  <div class="swagger-ui-wrap">
    <a id="logo" href="http://swagger.io">swagger</a>
    <form id='api_selector'>
      <div class='input'><input placeholder="http://example.com/api" id="input_baseUrl" name="baseUrl" type="text"/></div>
      <div class='input'><input placeholder="api_key" id="input_apiKey" name="apiKey" type="text"/></div>
      <div class='input'><a id="explore" href="#">Explore</a></div>
    </form>
  </div>
</div>

<div id="message-bar" class="swagger-ui-wrap">&nbsp;</div>
<div id="swagger-ui-container" class="swagger-ui-wrap"></div>
</body>
</html>
<|MERGE_RESOLUTION|>--- conflicted
+++ resolved
@@ -1,132 +1,128 @@
-<!DOCTYPE html>
-<html>
-<head>
-  <title>Swagger UI</title>
-  <link href='//fonts.googleapis.com/css?family=Droid+Sans:400,700' rel='stylesheet' type='text/css'/>
-  <link href='css/reset.css' media='screen' rel='stylesheet' type='text/css'/>
-  <link href='css/screen.css' media='screen' rel='stylesheet' type='text/css'/>
-  <link href='css/reset.css' media='print' rel='stylesheet' type='text/css'/>
-  <link href='css/screen.css' media='print' rel='stylesheet' type='text/css'/>
-  <script type="text/javascript" src="lib/shred.bundle.js"></script>
-  <script src='lib/jquery-1.8.0.min.js' type='text/javascript'></script>
-  <script src='lib/jquery.slideto.min.js' type='text/javascript'></script>
-  <script src='lib/jquery.wiggle.min.js' type='text/javascript'></script>
-  <script src='lib/jquery.ba-bbq.min.js' type='text/javascript'></script>
-  <script src='lib/handlebars-1.0.0.js' type='text/javascript'></script>
-  <script src='lib/underscore-min.js' type='text/javascript'></script>
-  <script src='lib/backbone-min.js' type='text/javascript'></script>
-  <script src='lib/swagger.js' type='text/javascript'></script>
-  <script src='lib/swagger-client.js' type='text/javascript'></script>
-  <script src='swagger-ui.js' type='text/javascript'></script>
-  <script src='lib/highlight.7.3.pack.js' type='text/javascript'></script>
-
-  <!-- enabling this will enable oauth2 implicit scope support -->
-  <script src='lib/swagger-oauth.js' type='text/javascript'></script>
-  <script type="text/javascript">
-    $(function () {
-      var initSwaggerUi = function initSwaggerUi (url,oauthOptions) {
-        window.swaggerUi = new SwaggerUi({
-          url: url,
-          dom_id: "swagger-ui-container",
-          supportedSubmitMethods: ['get', 'post', 'put', 'delete'],
-          onComplete: function(swaggerApi, swaggerUi){
-            log("Loaded SwaggerUI");
-            if(oauthOptions && (typeof initOAuth == "function")) {
-              initOAuth(oauthOptions);
-            }
-            $('pre code').each(function(i, e) {
-              hljs.highlightBlock(e)
-            });
-          },
-          onFailure: function(data) {
-            log("Unable to Load SwaggerUI");
-          },
-          docExpansion: "none",
-          sorter : "alpha"
-        });
-
-        function addApiKeyAuthorization() {
-          var key = $('#input_apiKey')[0].value;
-          log("key: " + key);
-          if(key && key.trim() != "") {
-            log("added key " + key);
-            window.authorizations.add("api_key", new ApiKeyAuthorization("api_key", key, "query"));
-          }
-        }
-
-        $('#input_apiKey').change(function() {
-          addApiKeyAuthorization();
-        });
-
-        // if you have an apiKey you would like to pre-populate on the page for demonstration purposes...
-        /*
-        var apiKey = "myApiKeyXXXX123456789";
-        $('#input_apiKey').val(apiKey);
-        addApiKeyAuthorization();
-        */
-
-        window.swaggerUi.load();
-      };
-
-      $.ajax({
-        type: "HEAD",
-        async: true,
-        url: document.location,
-        error: function (xhr, status, thrown) {
-          log("Unable to get the Swagger UI URL from the server: " + thrown);
-        },
-        success: function (message, text, response) {
-          var url = response.getResponseHeader('Swagger-API-Docs-URL');
-
-          if (!url) {
-            url = window.location.search.match(/url=([^&]+)/);
-
-            if (url && url.length > 1) {
-              url = url[1];
-            } else {
-              url = "http://petstore.swagger.wordnik.com/v2/swagger.json";
-            }
-          }
-
-<<<<<<< HEAD
-          var showAPIKey = "1" === response.getResponseHeader('Swagger-Show-API-Key');
-          if (!showAPIKey) {
-            $('#input_apiKey').hide();
-          }
-
-          initSwaggerUi(url);
-=======
-          var oauthOptions = response.getResponseHeader('Swagger-OAuth-Options');
-          if (oauthOptions) {
-            try {
-              oauthOptions = JSON.parse(oauthOptions);
-            } catch(err) {
-              log("Unable to parse oauth options " + err.stack);
-              oauthOptions = void 0;
-            }
-          }
-
-          initSwaggerUi(url,oauthOptions);
->>>>>>> f51bbd7f
-        }
-      });
-    });
-  </script>
-</head>
-
-<body class="swagger-section">
-<div id='header'>
-  <div class="swagger-ui-wrap">
-    <a id="logo" href="http://swagger.io">swagger</a>
-    <form id='api_selector'>
-      <div class='input'><input placeholder="http://example.com/api" id="input_baseUrl" name="baseUrl" type="text"/></div>
-      <div class='input'><input placeholder="api_key" id="input_apiKey" name="apiKey" type="text"/></div>
-      <div class='input'><a id="explore" href="#">Explore</a></div>
-    </form>
-  </div>
-</div>
-
-<div id="message-bar" class="swagger-ui-wrap">&nbsp;</div>
-<div id="swagger-ui-container" class="swagger-ui-wrap"></div>
-</body>
-</html>
+<!DOCTYPE html>
+<html>
+<head>
+  <title>Swagger UI</title>
+  <link href='//fonts.googleapis.com/css?family=Droid+Sans:400,700' rel='stylesheet' type='text/css'/>
+  <link href='css/reset.css' media='screen' rel='stylesheet' type='text/css'/>
+  <link href='css/screen.css' media='screen' rel='stylesheet' type='text/css'/>
+  <link href='css/reset.css' media='print' rel='stylesheet' type='text/css'/>
+  <link href='css/screen.css' media='print' rel='stylesheet' type='text/css'/>
+  <script type="text/javascript" src="lib/shred.bundle.js"></script>
+  <script src='lib/jquery-1.8.0.min.js' type='text/javascript'></script>
+  <script src='lib/jquery.slideto.min.js' type='text/javascript'></script>
+  <script src='lib/jquery.wiggle.min.js' type='text/javascript'></script>
+  <script src='lib/jquery.ba-bbq.min.js' type='text/javascript'></script>
+  <script src='lib/handlebars-1.0.0.js' type='text/javascript'></script>
+  <script src='lib/underscore-min.js' type='text/javascript'></script>
+  <script src='lib/backbone-min.js' type='text/javascript'></script>
+  <script src='lib/swagger.js' type='text/javascript'></script>
+  <script src='lib/swagger-client.js' type='text/javascript'></script>
+  <script src='swagger-ui.js' type='text/javascript'></script>
+  <script src='lib/highlight.7.3.pack.js' type='text/javascript'></script>
+
+  <!-- enabling this will enable oauth2 implicit scope support -->
+  <script src='lib/swagger-oauth.js' type='text/javascript'></script>
+  <script type="text/javascript">
+    $(function () {
+      var initSwaggerUi = function initSwaggerUi (url,oauthOptions) {
+        window.swaggerUi = new SwaggerUi({
+          url: url,
+          dom_id: "swagger-ui-container",
+          supportedSubmitMethods: ['get', 'post', 'put', 'delete'],
+          onComplete: function(swaggerApi, swaggerUi){
+            log("Loaded SwaggerUI");
+            if(oauthOptions && (typeof initOAuth == "function")) {
+              initOAuth(oauthOptions);
+            }
+            $('pre code').each(function(i, e) {
+              hljs.highlightBlock(e)
+            });
+          },
+          onFailure: function(data) {
+            log("Unable to Load SwaggerUI");
+          },
+          docExpansion: "none",
+          sorter : "alpha"
+        });
+
+        function addApiKeyAuthorization() {
+          var key = $('#input_apiKey')[0].value;
+          log("key: " + key);
+          if(key && key.trim() != "") {
+            log("added key " + key);
+            window.authorizations.add("api_key", new ApiKeyAuthorization("api_key", key, "query"));
+          }
+        }
+
+        $('#input_apiKey').change(function() {
+          addApiKeyAuthorization();
+        });
+
+        // if you have an apiKey you would like to pre-populate on the page for demonstration purposes...
+        /*
+        var apiKey = "myApiKeyXXXX123456789";
+        $('#input_apiKey').val(apiKey);
+        addApiKeyAuthorization();
+        */
+
+        window.swaggerUi.load();
+      };
+
+      $.ajax({
+        type: "HEAD",
+        async: true,
+        url: document.location,
+        error: function (xhr, status, thrown) {
+          log("Unable to get the Swagger UI URL from the server: " + thrown);
+        },
+        success: function (message, text, response) {
+          var url = response.getResponseHeader('Swagger-API-Docs-URL');
+
+          if (!url) {
+            url = window.location.search.match(/url=([^&]+)/);
+
+            if (url && url.length > 1) {
+              url = url[1];
+            } else {
+              url = "http://petstore.swagger.wordnik.com/v2/swagger.json";
+            }
+          }
+
+          var showAPIKey = "1" === response.getResponseHeader('Swagger-Show-API-Key');
+          if (!showAPIKey) {
+            $('#input_apiKey').hide();
+          }
+
+          var oauthOptions = response.getResponseHeader('Swagger-OAuth-Options');
+          if (oauthOptions) {
+            try {
+              oauthOptions = JSON.parse(oauthOptions);
+            } catch(err) {
+              log("Unable to parse oauth options " + err.stack);
+              oauthOptions = void 0;
+            }
+          }
+
+          initSwaggerUi(url,oauthOptions);
+        }
+      });
+    });
+  </script>
+</head>
+
+<body class="swagger-section">
+<div id='header'>
+  <div class="swagger-ui-wrap">
+    <a id="logo" href="http://swagger.io">swagger</a>
+    <form id='api_selector'>
+      <div class='input'><input placeholder="http://example.com/api" id="input_baseUrl" name="baseUrl" type="text"/></div>
+      <div class='input'><input placeholder="api_key" id="input_apiKey" name="apiKey" type="text"/></div>
+      <div class='input'><a id="explore" href="#">Explore</a></div>
+    </form>
+  </div>
+</div>
+
+<div id="message-bar" class="swagger-ui-wrap">&nbsp;</div>
+<div id="swagger-ui-container" class="swagger-ui-wrap"></div>
+</body>
+</html>