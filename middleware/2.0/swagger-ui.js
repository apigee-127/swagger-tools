--- conflicted
+++ resolved
@@ -43,11 +43,8 @@
  * @param {object} [options] - The configuration options
  * @param {string=/api-docs} [options.apiDocs] - The relative path to serve your Swagger documents from
  * @param {string=/docs} [options.swaggerUi] - The relative path to serve Swagger UI from
-<<<<<<< HEAD
  * @param {boolean=/showAPIKey} [options.showAPIKey] - The flag to show (default) or hide the api-key field
-=======
  * @param {object=/oauth} [options.oauth] - Optional object passed to the Swagger UI initOAuth function
->>>>>>> f51bbd7f
  *
  * @returns the middleware function
  */
