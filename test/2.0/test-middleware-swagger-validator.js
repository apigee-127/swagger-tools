--- conflicted
+++ resolved
@@ -1136,15 +1136,10 @@
           ], done));
       });
     });
-<<<<<<< HEAD
-
-
-
-=======
-        
+
     it('should not return an error with a null schema on an empty response', function (done) {
       var cPetStoreJson = _.cloneDeep(petStoreJson);
-      
+
       cPetStoreJson.paths['/redirect'] = {
         'get': {
           'x-swagger-router-controller': 'Test',
@@ -1181,8 +1176,7 @@
           });
       });
     });
-    
->>>>>>> 03cf1883
+
     it('should validate a valid piped response', function (done) {
       var cPetStoreJson = _.cloneDeep(petStoreJson);
 
